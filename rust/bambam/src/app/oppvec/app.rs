--- conflicted
+++ resolved
@@ -1,12 +1,7 @@
 use super::SourceFormat;
 use crate::util::polygonal_rtree::PolygonalRTree;
 use csv::Reader;
-<<<<<<< HEAD
 use geo::{triangulate_delaunay::DelaunayTriangulationConfig, BoundingRect, Contains};
-=======
-use geo::algorithm::TriangulateDelaunay;
-use geo::{triangulate_delaunay::DelaunayTriangulationConfig, Area, BoundingRect, Contains};
->>>>>>> 0d182a0a
 use itertools::Itertools;
 use kdam::{term, tqdm, Bar, BarExt};
 use rand;
@@ -295,10 +290,6 @@
     polygon: &geo::Geometry<f32>,
     counts: &HashMap<String, u64>,
 ) -> Result<Vec<OppRow>, String> {
-<<<<<<< HEAD
-    use geo::algorithm::TriangulateDelaunay;
-=======
->>>>>>> 0d182a0a
     let triangles = match polygon {
         geo::Geometry::Polygon(g) => g
             .unconstrained_triangulation()
@@ -317,13 +308,10 @@
             polygon.to_wkt()
         ));
     }
-<<<<<<< HEAD
-=======
     let weighted_triangles = triangles
         .into_iter()
         .map(|t| (t, t.unsigned_area()))
         .collect_vec();
->>>>>>> 0d182a0a
 
     // for each activity count, sample a point to assign it
     let mut rng = rand::rng();
@@ -333,14 +321,6 @@
         .map(|(act, cnt)| {
             (0..*cnt as usize)
                 .map(|_| {
-<<<<<<< HEAD
-                    let triangle = triangles.choose(&mut rng).ok_or_else(|| {
-                        format!(
-                            "internal error: we have {} triangles but 0 could be chosen",
-                            triangles.len()
-                        )
-                    })?;
-=======
                     let (triangle, _) = weighted_triangles
                         .choose_weighted(&mut rng, |t| t.1)
                         .map_err(|e| {
@@ -349,7 +329,6 @@
                                 weighted_triangles.len(), e
                             )
                         })?;
->>>>>>> 0d182a0a
                     let pt = sample_point_from_triangle(triangle, &mut rng);
                     let row = OppRow {
                         geometry: pt,
