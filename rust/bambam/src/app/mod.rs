--- conflicted
+++ resolved
@@ -1,10 +1,4 @@
-<<<<<<< HEAD
-pub mod access;
 pub mod oppvec;
-pub mod overlay;
 pub mod way_attributes_for_wci;
 pub mod way_geometry_and_data;
-pub mod wci;
-=======
-pub mod oppvec;
->>>>>>> 20ad984d
+pub mod wci;