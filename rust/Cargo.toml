[workspace]
resolver = "2"
members = ["bambam", "bambam-osm", "bambam-util", "bambam-overturemaps"]

[workspace.dependencies]
kdam = "0.6.2"
bamsoda-core = { git = "https://github.nrel.gov/BAM/bamsoda.git", branch = "main" }
bamsoda-acs = { git = "https://github.nrel.gov/BAM/bamsoda.git", branch = "main" }
bamsoda-app = { git = "https://github.nrel.gov/BAM/bamsoda.git", branch = "main" }
bamsoda-lehd = { git = "https://github.nrel.gov/BAM/bamsoda.git", branch = "main" }
<<<<<<< HEAD
routee-compass = { version = "0.11.2" }
routee-compass-core = { version = "0.11.2" }
routee-compass-powertrain = { version = "0.11.2" }
compass-tomtom = { git = "https://github.nrel.gov/MBAP/routee-compass-tomtom.git", branch = "release/v0.4.0" }
=======
routee-compass = { version = "0.10.2" }
routee-compass-core = { version = "0.10.2" }
routee-compass-powertrain = { version = "0.10.2" }
compass-tomtom = { git = "https://github.nrel.gov/MBAP/routee-compass-tomtom.git", rev = "a0c555685049c5ae199db31e3fd80f808d2acf7d" }
>>>>>>> 0d182a0a
<|MERGE_RESOLUTION|>--- conflicted
+++ resolved
@@ -8,14 +8,7 @@
 bamsoda-acs = { git = "https://github.nrel.gov/BAM/bamsoda.git", branch = "main" }
 bamsoda-app = { git = "https://github.nrel.gov/BAM/bamsoda.git", branch = "main" }
 bamsoda-lehd = { git = "https://github.nrel.gov/BAM/bamsoda.git", branch = "main" }
-<<<<<<< HEAD
 routee-compass = { version = "0.11.2" }
 routee-compass-core = { version = "0.11.2" }
 routee-compass-powertrain = { version = "0.11.2" }
-compass-tomtom = { git = "https://github.nrel.gov/MBAP/routee-compass-tomtom.git", branch = "release/v0.4.0" }
-=======
-routee-compass = { version = "0.10.2" }
-routee-compass-core = { version = "0.10.2" }
-routee-compass-powertrain = { version = "0.10.2" }
-compass-tomtom = { git = "https://github.nrel.gov/MBAP/routee-compass-tomtom.git", rev = "a0c555685049c5ae199db31e3fd80f808d2acf7d" }
->>>>>>> 0d182a0a
+compass-tomtom = { git = "https://github.nrel.gov/MBAP/routee-compass-tomtom.git", branch = "release/v0.4.0" }