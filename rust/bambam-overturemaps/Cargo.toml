--- conflicted
+++ resolved
@@ -1,21 +1,16 @@
 [package]
+name = "bambam-overturemaps"
+version = "0.1.0"
 name = "bambam-overturemaps"
 version = "0.1.0"
 edition = "2021"
 readme = "README.md"
 
 [dependencies]
-<<<<<<< HEAD
 bamcensus-core = { workspace = true }
 bamcensus-acs = { workspace = true }
 bamcensus-lehd = { workspace = true }
 bamcensus = { workspace = true }
-=======
-bamsoda-core = { workspace = true }
-bamsoda-acs = { workspace = true }
-bamsoda-lehd = { workspace = true }
-bamsoda = { workspace = true }
->>>>>>> c53bf518
 routee-compass = { workspace = true }
 routee-compass-core = { workspace = true }
 routee-compass-powertrain = { workspace = true }
