--- conflicted
+++ resolved
@@ -4,17 +4,10 @@
 
 [workspace.dependencies]
 kdam = "0.6.2"
-<<<<<<< HEAD
-bamcensus-core = { git = "https://github.com/nrel/bamcensus.git", branch = "main" }
-bamcensus-acs = { git = "https://github.com/nrel/bamcensus.git", branch = "main" }
-bamcensus = { git = "https://github.com/nrel/bamcensus.git", branch = "main" }
-bamcensus-lehd = { git = "https://github.com/nrel/bamcensus.git", branch = "main" }
-=======
 bamcensus-core = { version = "0.1.0" }
 bamcensus-acs = { version = "0.1.0" }
 bamcensus = { version = "0.1.0" }
 bamcensus-lehd = { version = "0.1.0" }
->>>>>>> 37231ce5
 routee-compass = { version = "0.11.3" }
 routee-compass-core = { version = "0.11.3" }
 routee-compass-powertrain = { version = "0.11.3" }