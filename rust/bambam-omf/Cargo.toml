--- conflicted
+++ resolved
@@ -52,8 +52,5 @@
 thiserror = { workspace = true }
 tokio = { workspace = true }
 uom = { workspace = true }
-<<<<<<< HEAD
 wkt = { workspace = true }
-=======
-wkb = { workspace = true }
->>>>>>> 71a5553a
+wkb = { workspace = true }